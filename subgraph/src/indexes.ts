--- conflicted
+++ resolved
@@ -1,9 +1,6 @@
 import { Address, BigInt, log } from "@graphprotocol/graph-ts";
-<<<<<<< HEAD
 
-import { Morpho } from "../generated/Morpho/Morpho";
-
-import { morphoAddress, startEpochBlockTimestamp } from "./config";
+import { startEpochBlockTimestamp } from "./config";
 import { WAD, initialIndex, supplyEmissionsEpoch1, borrowEmissionsEpoch1 } from "./constants";
 import { getOrInitMarket } from "./initializer";
 
@@ -12,17 +9,10 @@
   blockTimestamp: BigInt,
   emissions: Map<string, BigInt>,
   lastMorphoIndex: BigInt,
-  totalP2P: BigInt,
-  totalOnPool: BigInt,
-  lastP2PIndex: BigInt,
-  lastPoolIndex: BigInt,
-  lastUpdateBlockTimestamp: BigInt
+  lastUpdateBlockTimestamp: BigInt,
+  lastTotalUnderlying: BigInt
 ): BigInt => {
   if (blockTimestamp.le(startEpochBlockTimestamp)) return initialIndex;
-
-  const totalP2PUnderlying = totalP2P.times(lastP2PIndex).div(WAD);
-  const totalOnPoolUnderlying = totalOnPool.times(lastPoolIndex).div(WAD);
-  const totalUnderlying = totalOnPoolUnderlying.plus(totalP2PUnderlying);
 
   let speed = BigInt.zero();
   if (emissions.has(marketAddress.toHexString())) {
@@ -35,100 +25,40 @@
     log.error("negative token emission {}", [morphoAccrued.toString()]);
   }
 
-  const emissionRatio = morphoAccrued.times(WAD).div(totalUnderlying); // 18 * 2 - decimals
-  return lastMorphoIndex.plus(emissionRatio);
+  const accrualIndex = morphoAccrued.times(WAD).div(lastTotalUnderlying); // 18 * 2 - decimals
+  return lastMorphoIndex.plus(accrualIndex);
 };
-=======
-import { startEpochBlockTimestamp } from "./config";
-import { initialIndex } from "./constants";
-import { getOrInitMarket } from "./initializer";
-import { getBorrowEmissions, getSupplyEmissions } from "./emissions";
->>>>>>> 33df9c65
 
 export function updateSupplyIndex(marketAddress: Address, blockTimestamp: BigInt): BigInt {
   const market = getOrInitMarket(marketAddress, blockTimestamp);
   if (market.supplyUpdateBlockTimestamp.equals(blockTimestamp)) return market.supplyIndex; // nothing to update
 
-<<<<<<< HEAD
   const newMorphoSupplyIndex = computeUpdatedMorphoIndex(
     marketAddress,
     blockTimestamp,
     supplyEmissionsEpoch1,
     market.supplyIndex,
-    market.totalSupplyP2P,
-    market.totalSupplyOnPool,
-    market.lastP2PSupplyIndex,
-    market.lastPoolSupplyIndex,
-    market.supplyUpdateBlockTimestamp
+    market.supplyUpdateBlockTimestamp,
+    market.lastTotalSupply
   );
 
-  const morpho = Morpho.bind(morphoAddress);
-  market.supplyIndex = newMorphoSupplyIndex;
-  market.supplyUpdateBlockTimestamp = blockTimestamp;
-  market.lastPoolSupplyIndex = morpho.lastPoolIndexes(marketAddress).value1;
-  market.lastP2PSupplyIndex = morpho.p2pSupplyIndex(marketAddress);
-  market.save();
-
   return newMorphoSupplyIndex;
-=======
-  if (blockTimestamp.le(startEpochBlockTimestamp)) return initialIndex();
-  else {
-    const supplyEmissions = getSupplyEmissions();
-    let speed = BigInt.zero();
-    if (supplyEmissions.has(marketAddress.toHexString())) {
-      speed = supplyEmissions.get(marketAddress.toHexString());
-    }
-    log.debug("Supply speed for market {}: {}", [marketAddress.toHexString(), speed.toHexString()]);
-    const morphoAccrued = blockTimestamp.minus(market.supplyUpdateBlockTimestamp).times(speed); // WAD
-    if (morphoAccrued.le(BigInt.zero())) {
-      log.error("negative token emission {}", [morphoAccrued.toString()]);
-    }
-    const ratio = morphoAccrued.times(BigInt.fromI32(10).pow(18 as u8)).div(market.lastTotalSupply); // 18 * 2 - decimals
-    return ratio.plus(market.supplyIndex);
-  }
->>>>>>> 33df9c65
 }
 
 export function updateBorrowIndex(marketAddress: Address, blockTimestamp: BigInt): BigInt {
   const market = getOrInitMarket(marketAddress, blockTimestamp);
   if (market.borrowUpdateBlockTimestamp.ge(blockTimestamp)) return market.borrowIndex;
-<<<<<<< HEAD
 
   const newMorphoBorrowIndex = computeUpdatedMorphoIndex(
     marketAddress,
     blockTimestamp,
     borrowEmissionsEpoch1,
-    market.supplyIndex,
-    market.totalBorrowP2P,
-    market.totalBorrowOnPool,
-    market.lastP2PBorrowIndex,
-    market.lastPoolBorrowIndex,
-    market.borrowUpdateBlockTimestamp
+    market.borrowIndex,
+    market.borrowUpdateBlockTimestamp,
+    market.lastTotalBorrow
   );
 
-  const morpho = Morpho.bind(morphoAddress);
-  market.borrowIndex = newMorphoBorrowIndex;
-  market.borrowUpdateBlockTimestamp = blockTimestamp;
-  market.lastPoolBorrowIndex = morpho.lastPoolIndexes(marketAddress).value2;
-  market.lastP2PBorrowIndex = morpho.p2pBorrowIndex(marketAddress);
-  market.save();
-
   return newMorphoBorrowIndex;
-=======
-  if (blockTimestamp.le(startEpochBlockTimestamp)) return initialIndex();
-  else {
-    // this assertion becomes false if we add a market during the epoch.
-    const borrowEmissions = getBorrowEmissions();
-    let speed = BigInt.zero();
-    if (borrowEmissions.has(marketAddress.toHexString())) {
-      speed = borrowEmissions.get(marketAddress.toHexString());
-    }
-    log.warning("Borrow speed for market {}: {}", [marketAddress.toHexString(), speed.toHexString()]);
-    const morphoAccrued = blockTimestamp.minus(market.borrowUpdateBlockTimestamp).times(speed);
-    const ratio = morphoAccrued.times(BigInt.fromI32(10).pow(18 as u8)).div(market.lastTotalBorrow);
-    return market.borrowIndex.plus(ratio);
-  }
->>>>>>> 33df9c65
 }
 
 export function accrueMorphoTokens(marketIndex: BigInt, userIndex: BigInt, userBalance: BigInt): BigInt {

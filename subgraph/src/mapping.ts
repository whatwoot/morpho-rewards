--- conflicted
+++ resolved
@@ -1,57 +1,13 @@
-<<<<<<< HEAD
-import { Address } from "@graphprotocol/graph-ts";
+import { Borrowed, P2PIndexesUpdated, Repaid, Supplied, Withdrawn } from "../generated/Morpho/Morpho";
+import { Transaction } from "../generated/schema";
 
-import { CToken } from "../generated/Morpho/CToken";
-import { ERC20 } from "../generated/Morpho/ERC20";
-import {
-  Borrowed,
-  BorrowerPositionUpdated,
-  P2PIndexesUpdated,
-  Repaid,
-  Supplied,
-  SupplierPositionUpdated,
-  Withdrawn,
-} from "../generated/Morpho/Morpho";
-import { PositionUpdate, Transaction } from "../generated/schema";
-
-import {
-  getUnderlyingBorrowBalance,
-  getUnderlyingSupplyBalance,
-} from "./balances";
-import { endEpochBlockTimestamp } from "./config";
-import {
-  accrueMorphoTokens,
-  updateBorrowIndex,
-  updateSupplyIndex,
-} from "./indexes";
-import { getOrInitBalance, getOrInitMarket } from "./initializer";
-
-const getDecimals = (poolToken: Address): number => {
-  const cToken = CToken.bind(poolToken);
-  const underlying = cToken.try_underlying();
-  if (underlying.reverted) return 18; // wEth
-
-  const erc20 = ERC20.bind(underlying.value);
-  return erc20.decimals();
-};
-
-export function handleP2PIndexesUpdated(event: P2PIndexesUpdated): void {
-  const market = getOrInitMarket(
-    event.params._poolTokenAddress,
-    event.block.timestamp,
-    0
-  );
-=======
-import { Borrowed, P2PIndexesUpdated, Repaid, Supplied, Withdrawn } from "../generated/Morpho/Morpho";
-import { getOrIniBalance, getOrInitMarket } from "./initializer";
-import { Transaction } from "../generated/schema";
-import { accrueMorphoTokens, updateBorrowIndex, updateSupplyIndex } from "./indexes";
 import { endEpochBlockTimestamp } from "./config";
 import { WAD } from "./constants";
+import { accrueMorphoTokens, updateBorrowIndex, updateSupplyIndex } from "./indexes";
+import { getOrInitBalance, getOrInitMarket } from "./initializer";
 
 export function handleP2PIndexesUpdated(event: P2PIndexesUpdated): void {
   const market = getOrInitMarket(event.params._poolTokenAddress, event.block.timestamp);
->>>>>>> 33df9c65
   market.lastP2PBorrowIndex = event.params._p2pBorrowIndex;
   market.lastP2PSupplyIndex = event.params._p2pSupplyIndex;
   market.lastPoolBorrowIndex = event.params._poolBorrowIndex;
@@ -63,33 +19,13 @@
   if (event.block.timestamp.gt(endEpochBlockTimestamp)) return;
   const marketAddress = event.params._poolTokenAddress;
   const userAddress = event.params._borrower;
-<<<<<<< HEAD
-  const newBorrowIndex = updateBorrowIndex(
-    marketAddress,
-    event.block.timestamp,
-    decimals
-  );
-  const underlyingBorrowBalance = getUnderlyingBorrowBalance(
-    event.address,
-    marketAddress,
-    event.params._balanceOnPool,
-    event.params._balanceInP2P
-  );
-  const balance = getOrInitBalance(
-    userAddress,
-    marketAddress,
-    event.block.timestamp,
-    decimals
-  );
-=======
   const newBorrowIndex = updateBorrowIndex(marketAddress, event.block.timestamp);
   const market = getOrInitMarket(marketAddress, event.block.timestamp);
   const underlyingBorrowBalance = event.params._balanceInP2P
     .times(market.lastP2PBorrowIndex)
     .plus(event.params._balanceOnPool.times(market.lastPoolBorrowIndex))
-    .div(WAD());
-  const balance = getOrIniBalance(userAddress, marketAddress, event.block.timestamp);
->>>>>>> 33df9c65
+    .div(WAD);
+  const balance = getOrInitBalance(userAddress, marketAddress, event.block.timestamp);
   const prevBalance = balance.underlyingBorrowBalance;
   balance.blockNumber = event.block.number.toI32();
   balance.timestamp = event.block.timestamp;
@@ -97,17 +33,7 @@
   balance.underlyingBorrowBalance = underlyingBorrowBalance;
   balance.blockNumber = event.block.number.toI32();
   balance.timestamp = event.block.timestamp;
-<<<<<<< HEAD
-  const unclaimedRewards = accrueMorphoTokens(
-    newBorrowIndex,
-    balance.userBorrowIndex,
-    prevBalance
-  );
-  balance.borrowP2P = event.params._balanceInP2P;
-  balance.borrowOnPool = event.params._balanceOnPool;
-=======
   const unclaimedRewards = accrueMorphoTokens(newBorrowIndex, balance.userBorrowIndex, prevBalance);
->>>>>>> 33df9c65
   balance.unclaimedMorpho = balance.unclaimedMorpho.plus(unclaimedRewards);
   balance.userBorrowIndex = newBorrowIndex;
   balance.save();
@@ -122,24 +48,10 @@
   tx.underlyingSupplyBalance = balance.underlyingSupplyBalance;
   tx.save();
 
-<<<<<<< HEAD
-  const market = getOrInitMarket(
-    marketAddress,
-    event.block.timestamp,
-    decimals
-  );
-  market.totalBorrowP2P = market.totalBorrowP2P
-    .plus(event.params._balanceInP2P)
-    .minus(prevScaledBalanceP2P);
-  market.totalBorrowOnPool = market.totalBorrowOnPool
-    .plus(event.params._balanceOnPool)
-    .minus(prevScaledBalanceOnPool);
-=======
   // APR
   market.lastTotalBorrow = market.lastTotalBorrow.minus(prevBalance).plus(underlyingBorrowBalance);
   market.borrowIndex = newBorrowIndex;
   market.borrowUpdateBlockTimestamp = event.block.timestamp;
->>>>>>> 33df9c65
   market.save();
 }
 
@@ -147,33 +59,13 @@
   if (event.block.timestamp.gt(endEpochBlockTimestamp)) return;
   const marketAddress = event.params._poolTokenAddress;
   const userAddress = event.params._onBehalf;
-<<<<<<< HEAD
-  const newBorrowIndex = updateBorrowIndex(
-    marketAddress,
-    event.block.timestamp,
-    decimals
-  );
-  const underlyingBorrowBalance = getUnderlyingBorrowBalance(
-    event.address,
-    marketAddress,
-    event.params._balanceOnPool,
-    event.params._balanceInP2P
-  );
-  const balance = getOrInitBalance(
-    userAddress,
-    marketAddress,
-    event.block.timestamp,
-    decimals
-  );
-=======
   const newBorrowIndex = updateBorrowIndex(marketAddress, event.block.timestamp);
   const market = getOrInitMarket(marketAddress, event.block.timestamp);
   const underlyingBorrowBalance = event.params._balanceInP2P
     .times(market.lastP2PBorrowIndex)
     .plus(event.params._balanceOnPool.times(market.lastPoolBorrowIndex))
-    .div(WAD());
-  const balance = getOrIniBalance(userAddress, marketAddress, event.block.timestamp);
->>>>>>> 33df9c65
+    .div(WAD);
+  const balance = getOrInitBalance(userAddress, marketAddress, event.block.timestamp);
   const prevBalance = balance.underlyingBorrowBalance;
   balance.blockNumber = event.block.number.toI32();
   balance.timestamp = event.block.timestamp;
@@ -182,17 +74,7 @@
   balance.blockNumber = event.block.number.toI32();
   balance.timestamp = event.block.timestamp;
 
-<<<<<<< HEAD
-  const unclaimedRewards = accrueMorphoTokens(
-    newBorrowIndex,
-    balance.userBorrowIndex,
-    prevBalance
-  );
-  balance.borrowP2P = event.params._balanceInP2P;
-  balance.borrowOnPool = event.params._balanceOnPool;
-=======
   const unclaimedRewards = accrueMorphoTokens(newBorrowIndex, balance.userBorrowIndex, prevBalance);
->>>>>>> 33df9c65
   balance.unclaimedMorpho = balance.unclaimedMorpho.plus(unclaimedRewards);
   balance.userBorrowIndex = newBorrowIndex;
 
@@ -208,25 +90,10 @@
   tx.underlyingSupplyBalance = balance.underlyingSupplyBalance;
   tx.save();
 
-<<<<<<< HEAD
-  // Update the balance to track total morpho balance in real time
-  const market = getOrInitMarket(
-    marketAddress,
-    event.block.timestamp,
-    decimals
-  );
-  market.totalBorrowP2P = market.totalBorrowP2P
-    .plus(event.params._balanceInP2P)
-    .minus(prevScaledBalanceP2P);
-  market.totalBorrowOnPool = market.totalBorrowOnPool
-    .plus(event.params._balanceOnPool)
-    .minus(prevScaledBalanceOnPool);
-=======
   // APR
   market.lastTotalBorrow = market.lastTotalBorrow.minus(prevBalance).plus(underlyingBorrowBalance);
   market.borrowIndex = newBorrowIndex;
   market.borrowUpdateBlockTimestamp = event.block.timestamp;
->>>>>>> 33df9c65
   market.save();
 }
 
@@ -234,33 +101,13 @@
   if (event.block.timestamp.gt(endEpochBlockTimestamp)) return;
   const marketAddress = event.params._poolTokenAddress;
   const userAddress = event.params._onBehalf;
-<<<<<<< HEAD
-  const newSupplyIndex = updateSupplyIndex(
-    marketAddress,
-    event.block.timestamp,
-    decimals
-  );
-  const underlyingSupplyBalance = getUnderlyingSupplyBalance(
-    event.address,
-    marketAddress,
-    event.params._balanceOnPool,
-    event.params._balanceInP2P
-  );
-  const balance = getOrInitBalance(
-    userAddress,
-    marketAddress,
-    event.block.timestamp,
-    decimals
-  );
-=======
   const newSupplyIndex = updateSupplyIndex(marketAddress, event.block.timestamp);
   const market = getOrInitMarket(marketAddress, event.block.timestamp);
   const underlyingSupplyBalance = event.params._balanceInP2P
     .times(market.lastP2PSupplyIndex)
     .plus(event.params._balanceOnPool.times(market.lastPoolSupplyIndex))
-    .div(WAD());
-  const balance = getOrIniBalance(userAddress, marketAddress, event.block.timestamp);
->>>>>>> 33df9c65
+    .div(WAD);
+  const balance = getOrInitBalance(userAddress, marketAddress, event.block.timestamp);
   const prevBalance = balance.underlyingSupplyBalance;
   balance.blockNumber = event.block.number.toI32();
   balance.timestamp = event.block.timestamp;
@@ -268,11 +115,7 @@
   balance.underlyingSupplyBalance = underlyingSupplyBalance;
   balance.blockNumber = event.block.number.toI32();
   balance.timestamp = event.block.timestamp;
-  const unclaimedRewards = accrueMorphoTokens(
-    newSupplyIndex,
-    balance.userSupplyIndex,
-    prevBalance
-  );
+  const unclaimedRewards = accrueMorphoTokens(newSupplyIndex, balance.userSupplyIndex, prevBalance);
   balance.unclaimedMorpho = balance.unclaimedMorpho.plus(unclaimedRewards);
   balance.userSupplyIndex = newSupplyIndex;
   balance.save();
@@ -287,25 +130,10 @@
   tx.underlyingSupplyBalance = underlyingSupplyBalance;
   tx.save();
 
-<<<<<<< HEAD
-  // Update the balance to track total morpho balance in real time
-  const market = getOrInitMarket(
-    marketAddress,
-    event.block.timestamp,
-    decimals
-  );
-  market.totalSupplyP2P = market.totalSupplyP2P
-    .plus(event.params._balanceInP2P)
-    .minus(prevScaledBalanceP2P);
-  market.totalSupplyOnPool = market.totalSupplyOnPool
-    .plus(event.params._balanceOnPool)
-    .minus(prevScaledBalanceOnPool);
-=======
   // APR
   market.lastTotalSupply = market.lastTotalSupply.minus(prevBalance).plus(underlyingSupplyBalance);
   market.supplyIndex = newSupplyIndex;
   market.supplyUpdateBlockTimestamp = event.block.timestamp;
->>>>>>> 33df9c65
   market.save();
 }
 
@@ -313,33 +141,13 @@
   if (event.block.timestamp.gt(endEpochBlockTimestamp)) return;
   const marketAddress = event.params._poolTokenAddress;
   const userAddress = event.params._supplier;
-<<<<<<< HEAD
-  const newSupplyIndex = updateSupplyIndex(
-    marketAddress,
-    event.block.timestamp,
-    decimals
-  ); // we use the previous underlying balance
-  const underlyingSupplyBalance = getUnderlyingSupplyBalance(
-    event.address,
-    marketAddress,
-    event.params._balanceOnPool,
-    event.params._balanceInP2P
-  );
-  const balance = getOrInitBalance(
-    userAddress,
-    marketAddress,
-    event.block.timestamp,
-    decimals
-  );
-=======
   const newSupplyIndex = updateSupplyIndex(marketAddress, event.block.timestamp); // we use the previous underlying balance
   const market = getOrInitMarket(marketAddress, event.block.timestamp);
   const underlyingSupplyBalance = event.params._balanceInP2P
     .times(market.lastP2PSupplyIndex)
     .plus(event.params._balanceOnPool.times(market.lastPoolSupplyIndex))
-    .div(WAD());
-  const balance = getOrIniBalance(userAddress, marketAddress, event.block.timestamp);
->>>>>>> 33df9c65
+    .div(WAD);
+  const balance = getOrInitBalance(userAddress, marketAddress, event.block.timestamp);
   const prevBalance = balance.underlyingSupplyBalance;
   balance.blockNumber = event.block.number.toI32();
   balance.timestamp = event.block.timestamp;
@@ -347,17 +155,7 @@
   balance.underlyingSupplyBalance = underlyingSupplyBalance;
   balance.blockNumber = event.block.number.toI32();
   balance.timestamp = event.block.timestamp;
-<<<<<<< HEAD
-  balance.supplyP2P = event.params._balanceInP2P;
-  balance.supplyOnPool = event.params._balanceOnPool;
-  const unclaimedRewards = accrueMorphoTokens(
-    newSupplyIndex,
-    balance.userSupplyIndex,
-    prevBalance
-  );
-=======
   const unclaimedRewards = accrueMorphoTokens(newSupplyIndex, balance.userSupplyIndex, prevBalance);
->>>>>>> 33df9c65
   balance.unclaimedMorpho = balance.unclaimedMorpho.plus(unclaimedRewards);
   balance.userSupplyIndex = newSupplyIndex;
   balance.save();
@@ -372,129 +170,9 @@
   tx.underlyingSupplyBalance = underlyingSupplyBalance;
   tx.save();
 
-<<<<<<< HEAD
-  // Update the balance to track total morpho balance in real time
-  const market = getOrInitMarket(
-    marketAddress,
-    event.block.timestamp,
-    decimals
-  );
-  market.totalSupplyP2P = market.totalSupplyP2P
-    .plus(event.params._balanceInP2P)
-    .minus(prevScaledBalanceP2P);
-  market.totalSupplyOnPool = market.totalSupplyOnPool
-    .plus(event.params._balanceOnPool)
-    .minus(prevScaledBalanceOnPool);
-  market.save();
-}
-
-export function handleBorrowerPositionUpdated(
-  event: BorrowerPositionUpdated
-): void {
-  if (event.block.timestamp.gt(endEpochBlockTimestamp)) return;
-  const decimals = getDecimals(event.params._poolTokenAddress);
-  updateBorrowIndex(
-    event.params._poolTokenAddress,
-    event.block.timestamp,
-    decimals
-  );
-
-  const marketAddress = event.params._poolTokenAddress;
-  const balance = getOrInitBalance(
-    event.params._user,
-    marketAddress,
-    event.block.timestamp,
-    decimals
-  );
-  const previousP2PBalance = balance.borrowP2P;
-  const previousBalanceOnPool = balance.borrowOnPool;
-
-  balance.borrowP2P = event.params._balanceInP2P;
-  balance.borrowOnPool = event.params._balanceOnPool;
-
-  balance.save();
-
-  // Update the balance to track total morpho balance in real time
-  const market = getOrInitMarket(
-    marketAddress,
-    event.block.timestamp,
-    decimals
-  );
-  market.totalBorrowOnPool = market.totalBorrowOnPool
-    .plus(event.params._balanceOnPool)
-    .minus(previousBalanceOnPool);
-  market.totalBorrowP2P = market.totalBorrowP2P
-    .plus(event.params._balanceInP2P)
-    .minus(previousP2PBalance);
-  market.save();
-  const positionUpdate = new PositionUpdate(
-    `${event.transaction.hash.toHex()}-${event.params._user.toHex()}-${event.params._poolTokenAddress.toHex()}-${event.logIndex
-      .toI32()
-      .toString()}-Borrow`
-  );
-  positionUpdate.market = marketAddress.toHex();
-  positionUpdate.type = "Borrow";
-  positionUpdate.user = balance.user;
-  positionUpdate.eventTimestamp = event.block.timestamp.toI32();
-  positionUpdate.balanceOnPool = event.params._balanceOnPool;
-  positionUpdate.balanceInP2P = event.params._balanceInP2P;
-  positionUpdate.save();
-}
-
-export function handleSupplierPositionUpdated(
-  event: SupplierPositionUpdated
-): void {
-  if (event.block.timestamp.gt(endEpochBlockTimestamp)) return;
-  const decimals = getDecimals(event.params._poolTokenAddress);
-  updateSupplyIndex(
-    event.params._poolTokenAddress,
-    event.block.timestamp,
-    decimals
-  );
-  const marketAddress = event.params._poolTokenAddress;
-  const balance = getOrInitBalance(
-    event.params._user,
-    marketAddress,
-    event.block.timestamp,
-    decimals
-  );
-  const previousP2PBalance = balance.supplyP2P;
-  const previousBalanceOnPool = balance.supplyOnPool;
-
-  balance.supplyP2P = event.params._balanceInP2P;
-  balance.supplyOnPool = event.params._balanceOnPool;
-
-  balance.save();
-
-  const market = getOrInitMarket(
-    marketAddress,
-    event.block.timestamp,
-    decimals
-  );
-  market.totalSupplyOnPool = market.totalSupplyOnPool
-    .plus(event.params._balanceOnPool)
-    .minus(previousBalanceOnPool);
-  market.totalSupplyP2P = market.totalSupplyP2P
-    .plus(event.params._balanceInP2P)
-    .minus(previousP2PBalance);
-  market.save();
-  const positionUpdate = new PositionUpdate(
-    `${event.transaction.hash.toHex()}-${event.params._user.toHex()}-${event.params._poolTokenAddress.toHex()}-${event.logIndex
-      .toI32()
-      .toString()}-Supply`
-  );
-  positionUpdate.market = marketAddress.toHex();
-  positionUpdate.type = "Supply";
-  positionUpdate.user = balance.user;
-  positionUpdate.eventTimestamp = event.block.timestamp.toI32();
-  positionUpdate.balanceOnPool = event.params._balanceOnPool;
-  positionUpdate.balanceInP2P = event.params._balanceInP2P;
-  positionUpdate.save();
-=======
   // APR
   market.lastTotalSupply = market.lastTotalSupply.minus(prevBalance).plus(underlyingSupplyBalance);
   market.supplyIndex = newSupplyIndex;
   market.supplyUpdateBlockTimestamp = event.block.timestamp;
   market.save();
->>>>>>> 33df9c65
 }
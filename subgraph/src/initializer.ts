--- conflicted
+++ resolved
@@ -15,28 +15,15 @@
 
   return user;
 }
-<<<<<<< HEAD
 
-export function getOrInitBalance(
-  userAddress: Address,
-  marketAddress: Address,
-  currentTimestamp: BigInt,
-  decimals: number
-): Balance {
-=======
-export function getOrIniBalance(userAddress: Address, marketAddress: Address, currentTimestamp: BigInt): Balance {
->>>>>>> 33df9c65
+export function getOrInitBalance(userAddress: Address, marketAddress: Address, currentTimestamp: BigInt): Balance {
   const id = `${userAddress.toHexString()}-${marketAddress.toHexString()}`;
 
   let balance = Balance.load(id);
   if (!balance) {
+    const market = getOrInitMarket(marketAddress, currentTimestamp);
+
     balance = new Balance(id);
-<<<<<<< HEAD
-
-    const market = getOrInitMarket(marketAddress, currentTimestamp, decimals);
-=======
-    const market = getOrInitMarket(marketAddress, currentTimestamp);
->>>>>>> 33df9c65
     balance.timestamp = currentTimestamp;
     balance.blockNumber = 0;
     balance.market = market.id;
@@ -46,61 +33,30 @@
     balance.underlyingSupplyBalance = BigInt.zero();
     balance.underlyingBorrowBalance = BigInt.zero();
     balance.unclaimedMorpho = BigInt.zero();
-<<<<<<< HEAD
-    balance.supplyOnPool = BigInt.zero();
-    balance.supplyP2P = BigInt.zero();
-    balance.borrowOnPool = BigInt.zero();
-    balance.borrowP2P = BigInt.zero();
 
     balance.save();
-=======
->>>>>>> 33df9c65
   }
 
   return balance;
 }
 
-<<<<<<< HEAD
-export function getOrInitMarket(
-  poolTokenAddress: Address,
-  currentTimestamp: BigInt,
-  decimals: number
-): Market {
-=======
 export function getOrInitMarket(poolTokenAddress: Address, currentTimestamp: BigInt): Market {
->>>>>>> 33df9c65
   let market = Market.load(poolTokenAddress.toHexString());
 
   if (!market) {
     market = new Market(poolTokenAddress.toHexString());
     market.address = poolTokenAddress;
-<<<<<<< HEAD
-    market.decimals = decimals as i32;
     market.borrowIndex = initialIndex;
     market.supplyIndex = initialIndex;
     market.supplyUpdateBlockTimestamp = currentTimestamp;
     market.borrowUpdateBlockTimestamp = currentTimestamp;
-    market.totalSupplyOnPool = BigInt.zero();
-    market.totalSupplyP2P = BigInt.zero();
-    market.totalBorrowOnPool = BigInt.zero();
-    market.totalBorrowP2P = BigInt.zero();
     market.lastPoolSupplyIndex = WAD;
     market.lastP2PSupplyIndex = WAD;
     market.lastPoolBorrowIndex = WAD;
     market.lastP2PBorrowIndex = WAD;
-
-=======
-    market.borrowIndex = initialIndex();
-    market.supplyIndex = initialIndex();
-    market.supplyUpdateBlockTimestamp = currentTimestamp;
-    market.borrowUpdateBlockTimestamp = currentTimestamp;
-    market.lastPoolSupplyIndex = WAD();
-    market.lastP2PSupplyIndex = WAD();
-    market.lastPoolBorrowIndex = WAD();
-    market.lastP2PBorrowIndex = WAD();
     market.lastTotalSupply = BigInt.zero();
     market.lastTotalBorrow = BigInt.zero();
->>>>>>> 33df9c65
+
     market.save();
   }
 
